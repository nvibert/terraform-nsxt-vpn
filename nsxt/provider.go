/* Copyright © 2017 VMware, Inc. All Rights Reserved.
   SPDX-License-Identifier: MPL-2.0 */

package nsxt

import (
	"fmt"
	"github.com/hashicorp/terraform/helper/schema"
	"github.com/hashicorp/terraform/terraform"
	"github.com/vmware/go-vmware-nsxt"
)

var defaultRetryOnStatusCodes = []int{429, 503}

// Provider for VMWare NSX-T. Returns terraform.ResourceProvider
func Provider() terraform.ResourceProvider {
	return &schema.Provider{

		Schema: map[string]*schema.Schema{
			"allow_unverified_ssl": &schema.Schema{
				Type:        schema.TypeBool,
				Optional:    true,
				DefaultFunc: schema.EnvDefaultFunc("NSXT_ALLOW_UNVERIFIED_SSL", false),
			},
			"username": &schema.Schema{
				Type:        schema.TypeString,
				Optional:    true,
				DefaultFunc: schema.EnvDefaultFunc("NSXT_USERNAME", nil),
			},
			"password": &schema.Schema{
				Type:        schema.TypeString,
				Optional:    true,
				DefaultFunc: schema.EnvDefaultFunc("NSXT_PASSWORD", nil),
				Sensitive:   true,
			},
			"host": &schema.Schema{
				Type:        schema.TypeString,
				Optional:    true,
				DefaultFunc: schema.EnvDefaultFunc("NSXT_MANAGER_HOST", nil),
			},
			"client_auth_cert_file": &schema.Schema{
				Type:        schema.TypeString,
				Optional:    true,
				DefaultFunc: schema.EnvDefaultFunc("NSXT_CLIENT_AUTH_CERT_FILE", nil),
			},
			"client_auth_key_file": &schema.Schema{
				Type:        schema.TypeString,
				Optional:    true,
				DefaultFunc: schema.EnvDefaultFunc("NSXT_CLIENT_AUTH_KEY_FILE", nil),
			},
			"ca_file": &schema.Schema{
				Type:        schema.TypeString,
				Optional:    true,
				DefaultFunc: schema.EnvDefaultFunc("NSXT_CA_FILE", nil),
			},
			"max_retries": &schema.Schema{
				Type:        schema.TypeInt,
				Optional:    true,
				Description: "Maximum number of HTTP client retries",
				DefaultFunc: schema.EnvDefaultFunc("NSXT_MAX_RETRIES", 50),
			},
			"retry_min_delay": &schema.Schema{
				Type:        schema.TypeInt,
				Optional:    true,
				Description: "Minimum delay in milliseconds between retries of a request",
				DefaultFunc: schema.EnvDefaultFunc("NSXT_RETRY_MIN_DELAY", 500),
			},
			"retry_max_delay": &schema.Schema{
				Type:        schema.TypeInt,
				Optional:    true,
				Description: "Maximum delay in milliseconds between retries of a request",
				DefaultFunc: schema.EnvDefaultFunc("NSXT_RETRY_MAX_DELAY", 5000),
			},
			"retry_on_status_codes": &schema.Schema{
				Type:        schema.TypeList,
				Optional:    true,
				Description: "HTTP replies status codes to retry on",
				Elem: &schema.Schema{
					Type: schema.TypeInt,
				},
				// There is no support for default values/func for list, so it will be handled later
			},
		},

		DataSourcesMap: map[string]*schema.Resource{
			"nsxt_transport_zone":       dataSourceNsxtTransportZone(),
			"nsxt_switching_profile":    dataSourceNsxtSwitchingProfile(),
			"nsxt_logical_tier0_router": dataSourceNsxtLogicalTier0Router(),
			"nsxt_ns_service":           dataSourceNsxtNsService(),
			"nsxt_edge_cluster":         dataSourceNsxtEdgeCluster(),
			"nsxt_certificate":          dataSourceNsxtCertificate(),
		},

		ResourcesMap: map[string]*schema.Resource{
			"nsxt_dhcp_relay_profile":                resourceNsxtDhcpRelayProfile(),
			"nsxt_dhcp_relay_service":                resourceNsxtDhcpRelayService(),
			"nsxt_dhcp_server_profile":               resourceNsxtDhcpServerProfile(),
			"nsxt_logical_dhcp_server":               resourceNsxtLogicalDhcpServer(),
			"nsxt_logical_switch":                    resourceNsxtLogicalSwitch(),
			"nsxt_logical_dhcp_port":                 resourceNsxtLogicalDhcpPort(),
			"nsxt_logical_port":                      resourceNsxtLogicalPort(),
			"nsxt_logical_tier0_router":              resourceNsxtLogicalTier0Router(),
			"nsxt_logical_tier1_router":              resourceNsxtLogicalTier1Router(),
			"nsxt_logical_router_downlink_port":      resourceNsxtLogicalRouterDownLinkPort(),
			"nsxt_logical_router_link_port_on_tier0": resourceNsxtLogicalRouterLinkPortOnTier0(),
			"nsxt_logical_router_link_port_on_tier1": resourceNsxtLogicalRouterLinkPortOnTier1(),
			"nsxt_l4_port_set_ns_service":            resourceNsxtL4PortSetNsService(),
			"nsxt_algorithm_type_ns_service":         resourceNsxtAlgorithmTypeNsService(),
			"nsxt_icmp_type_ns_service":              resourceNsxtIcmpTypeNsService(),
			"nsxt_igmp_type_ns_service":              resourceNsxtIgmpTypeNsService(),
			"nsxt_ether_type_ns_service":             resourceNsxtEtherTypeNsService(),
			"nsxt_ip_protocol_ns_service":            resourceNsxtIPProtocolNsService(),
			"nsxt_ns_group":                          resourceNsxtNsGroup(),
			"nsxt_firewall_section":                  resourceNsxtFirewallSection(),
			"nsxt_nat_rule":                          resourceNsxtNatRule(),
			"nsxt_ip_block":                          resourceNsxtIPBlock(),
			"nsxt_ip_block_subnet":                   resourceNsxtIPBlockSubnet(),
			"nsxt_ip_pool":                           resourceNsxtIPPool(),
			"nsxt_ip_set":                            resourceNsxtIPSet(),
			"nsxt_static_route":                      resourceNsxtStaticRoute(),
			"nsxt_vm_tags":                           resourceNsxtVMTags(),
			"nsxt_lb_icmp_monitor":                   resourceNsxtLbIcmpMonitor(),
			"nsxt_lb_tcp_monitor":                    resourceNsxtLbTCPMonitor(),
			"nsxt_lb_udp_monitor":                    resourceNsxtLbUDPMonitor(),
			"nsxt_lb_http_monitor":                   resourceNsxtLbHTTPMonitor(),
			"nsxt_lb_https_monitor":                  resourceNsxtLbHTTPSMonitor(),
			"nsxt_lb_passive_monitor":                resourceNsxtLbPassiveMonitor(),
			"nsxt_lb_pool":                           resourceNsxtLbPool(),
			"nsxt_lb_http_request_rewrite_rule":      resourceNsxtLbHTTPRequestRewriteRule(),
			"nsxt_lb_cookie_persistence_profile":     resourceNsxtLbCookiePersistenceProfile(),
			"nsxt_lb_client_ssl_profile":             resourceNsxtLbClientSslProfile(),
			"nsxt_lb_server_ssl_profile":             resourceNsxtLbServerSslProfile(),
<<<<<<< HEAD
			"nsxt_lb_fast_tcp_application_profile":   resourceNsxtLbFastTcpApplicationProfile(),
			"nsxt_lb_fast_udp_application_profile":   resourceNsxtLbFastUdpApplicationProfile(),
=======
			"nsxt_lb_http_application_profile":       resourceNsxtLbHttpApplicationProfile(),
>>>>>>> fe1ac549
		},

		ConfigureFunc: providerConfigure,
	}
}

func providerConnectivityCheck(nsxClient *nsxt.APIClient) error {
	// Connectivity check - get a random object to check connectivity and credentials
	// TODO(asarfaty): Use a list command which returns the full body, when the go vendor has one.
	_, httpResponse, err := nsxClient.ServicesApi.ReadLoadBalancerPool(nsxClient.Context, "Dummy")
	if err != nil {
		if httpResponse == nil || (httpResponse.StatusCode == 401 || httpResponse.StatusCode == 403) {
			return fmt.Errorf("NSXT provider connectivity check failed: %s", err)
		}
	}
	return nil
}

func providerConfigure(d *schema.ResourceData) (interface{}, error) {
	clientAuthCertFile := d.Get("client_auth_cert_file").(string)
	clientAuthKeyFile := d.Get("client_auth_key_file").(string)

	needCreds := true
	if len(clientAuthCertFile) > 0 && len(clientAuthKeyFile) > 0 {
		needCreds = false
	}

	insecure := d.Get("allow_unverified_ssl").(bool)
	username := d.Get("username").(string)
	password := d.Get("password").(string)

	if needCreds {
		if username == "" {
			return nil, fmt.Errorf("username must be provided")
		}

		if password == "" {
			return nil, fmt.Errorf("password must be provided")
		}
	}

	host := d.Get("host").(string)

	if host == "" {
		return nil, fmt.Errorf("host must be provided")
	}

	caFile := d.Get("ca_file").(string)

	maxRetries := d.Get("max_retries").(int)
	retryMinDelay := d.Get("retry_min_delay").(int)
	retryMaxDelay := d.Get("retry_max_delay").(int)

	statuses := d.Get("retry_on_status_codes").([]interface{})
	if len(statuses) == 0 {
		// Set to the defaults if empty
		for _, val := range defaultRetryOnStatusCodes {
			statuses = append(statuses, val)
		}
	}
	retryStatuses := make([]int, 0, len(statuses))
	for _, s := range statuses {
		retryStatuses = append(retryStatuses, s.(int))
	}

	retriesConfig := nsxt.ClientRetriesConfiguration{
		MaxRetries:      maxRetries,
		RetryMinDelay:   retryMinDelay,
		RetryMaxDelay:   retryMaxDelay,
		RetryOnStatuses: retryStatuses,
	}

	cfg := nsxt.Configuration{
		BasePath:             "/api/v1",
		Host:                 host,
		Scheme:               "https",
		UserAgent:            "terraform-provider-nsxt/1.0",
		UserName:             username,
		Password:             password,
		ClientAuthCertFile:   clientAuthCertFile,
		ClientAuthKeyFile:    clientAuthKeyFile,
		CAFile:               caFile,
		Insecure:             insecure,
		RetriesConfiguration: retriesConfig,
	}

	nsxClient, err := nsxt.NewAPIClient(&cfg)
	if err != nil {
		return nil, err
	}
	// Check provider connectivity
	err = providerConnectivityCheck(nsxClient)
	if err != nil {
		return nil, err
	}

	return nsxClient, nil
}<|MERGE_RESOLUTION|>--- conflicted
+++ resolved
@@ -130,12 +130,9 @@
 			"nsxt_lb_cookie_persistence_profile":     resourceNsxtLbCookiePersistenceProfile(),
 			"nsxt_lb_client_ssl_profile":             resourceNsxtLbClientSslProfile(),
 			"nsxt_lb_server_ssl_profile":             resourceNsxtLbServerSslProfile(),
-<<<<<<< HEAD
 			"nsxt_lb_fast_tcp_application_profile":   resourceNsxtLbFastTcpApplicationProfile(),
 			"nsxt_lb_fast_udp_application_profile":   resourceNsxtLbFastUdpApplicationProfile(),
-=======
 			"nsxt_lb_http_application_profile":       resourceNsxtLbHttpApplicationProfile(),
->>>>>>> fe1ac549
 		},
 
 		ConfigureFunc: providerConfigure,
