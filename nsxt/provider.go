--- conflicted
+++ resolved
@@ -196,11 +196,8 @@
 			"nsxt_policy_ip_pool":                  dataSourceNsxtPolicyIPPool(),
 			"nsxt_policy_context_profile":          dataSourceNsxtPolicyContextProfile(),
 			"nsxt_policy_site":                     dataSourceNsxtPolicySite(),
-<<<<<<< HEAD
 			"nsxt_policy_gateway_policy":           dataSourceNsxtPolicyGatewayPolicy(),
-=======
 			"nsxt_policy_group":                    dataSourceNsxtPolicyGroup(),
->>>>>>> 3692620c
 		},
 
 		ResourcesMap: map[string]*schema.Resource{
