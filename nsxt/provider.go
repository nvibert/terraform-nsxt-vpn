/* Copyright © 2017 VMware, Inc. All Rights Reserved.
   SPDX-License-Identifier: MPL-2.0 */

package nsxt

import (
	"fmt"
	"github.com/hashicorp/terraform/helper/schema"
	"github.com/hashicorp/terraform/terraform"
	"github.com/vmware/go-vmware-nsxt"
)

var defaultRetryOnStatusCodes = []int{429, 503}

// Provider for VMWare NSX-T. Returns terraform.ResourceProvider
func Provider() terraform.ResourceProvider {
	return &schema.Provider{

		Schema: map[string]*schema.Schema{
			"allow_unverified_ssl": &schema.Schema{
				Type:        schema.TypeBool,
				Optional:    true,
				DefaultFunc: schema.EnvDefaultFunc("NSXT_ALLOW_UNVERIFIED_SSL", false),
			},
			"username": &schema.Schema{
				Type:        schema.TypeString,
				Optional:    true,
				DefaultFunc: schema.EnvDefaultFunc("NSXT_USERNAME", nil),
			},
			"password": &schema.Schema{
				Type:        schema.TypeString,
				Optional:    true,
				DefaultFunc: schema.EnvDefaultFunc("NSXT_PASSWORD", nil),
				Sensitive:   true,
			},
			"host": &schema.Schema{
				Type:        schema.TypeString,
				Optional:    true,
				DefaultFunc: schema.EnvDefaultFunc("NSXT_MANAGER_HOST", nil),
			},
			"client_auth_cert_file": &schema.Schema{
				Type:        schema.TypeString,
				Optional:    true,
				DefaultFunc: schema.EnvDefaultFunc("NSXT_CLIENT_AUTH_CERT_FILE", nil),
			},
			"client_auth_key_file": &schema.Schema{
				Type:        schema.TypeString,
				Optional:    true,
				DefaultFunc: schema.EnvDefaultFunc("NSXT_CLIENT_AUTH_KEY_FILE", nil),
			},
			"ca_file": &schema.Schema{
				Type:        schema.TypeString,
				Optional:    true,
				DefaultFunc: schema.EnvDefaultFunc("NSXT_CA_FILE", nil),
			},
			"max_retries": &schema.Schema{
				Type:        schema.TypeInt,
				Optional:    true,
				Description: "Maximum number of HTTP client retries",
				DefaultFunc: schema.EnvDefaultFunc("NSXT_MAX_RETRIES", 50),
			},
			"retry_min_delay": &schema.Schema{
				Type:        schema.TypeInt,
				Optional:    true,
				Description: "Minimum delay in milliseconds between retries of a request",
				DefaultFunc: schema.EnvDefaultFunc("NSXT_RETRY_MIN_DELAY", 500),
			},
			"retry_max_delay": &schema.Schema{
				Type:        schema.TypeInt,
				Optional:    true,
				Description: "Maximum delay in milliseconds between retries of a request",
				DefaultFunc: schema.EnvDefaultFunc("NSXT_RETRY_MAX_DELAY", 5000),
			},
			"retry_on_status_codes": &schema.Schema{
				Type:        schema.TypeList,
				Optional:    true,
				Description: "HTTP replies status codes to retry on",
				Elem: &schema.Schema{
					Type: schema.TypeInt,
				},
				// There is no support for default values/func for list, so it will be handled later
			},
		},

		DataSourcesMap: map[string]*schema.Resource{
			"nsxt_transport_zone":       dataSourceNsxtTransportZone(),
			"nsxt_switching_profile":    dataSourceNsxtSwitchingProfile(),
			"nsxt_logical_tier0_router": dataSourceNsxtLogicalTier0Router(),
			"nsxt_ns_service":           dataSourceNsxtNsService(),
			"nsxt_edge_cluster":         dataSourceNsxtEdgeCluster(),
			"nsxt_certificate":          dataSourceNsxtCertificate(),
		},

		ResourcesMap: map[string]*schema.Resource{
			"nsxt_dhcp_relay_profile":                resourceNsxtDhcpRelayProfile(),
			"nsxt_dhcp_relay_service":                resourceNsxtDhcpRelayService(),
			"nsxt_dhcp_server_profile":               resourceNsxtDhcpServerProfile(),
			"nsxt_logical_dhcp_server":               resourceNsxtLogicalDhcpServer(),
			"nsxt_logical_switch":                    resourceNsxtLogicalSwitch(),
			"nsxt_logical_dhcp_port":                 resourceNsxtLogicalDhcpPort(),
			"nsxt_logical_port":                      resourceNsxtLogicalPort(),
			"nsxt_logical_tier0_router":              resourceNsxtLogicalTier0Router(),
			"nsxt_logical_tier1_router":              resourceNsxtLogicalTier1Router(),
			"nsxt_logical_router_downlink_port":      resourceNsxtLogicalRouterDownLinkPort(),
			"nsxt_logical_router_link_port_on_tier0": resourceNsxtLogicalRouterLinkPortOnTier0(),
			"nsxt_logical_router_link_port_on_tier1": resourceNsxtLogicalRouterLinkPortOnTier1(),
			"nsxt_l4_port_set_ns_service":            resourceNsxtL4PortSetNsService(),
			"nsxt_algorithm_type_ns_service":         resourceNsxtAlgorithmTypeNsService(),
			"nsxt_icmp_type_ns_service":              resourceNsxtIcmpTypeNsService(),
			"nsxt_igmp_type_ns_service":              resourceNsxtIgmpTypeNsService(),
			"nsxt_ether_type_ns_service":             resourceNsxtEtherTypeNsService(),
			"nsxt_ip_protocol_ns_service":            resourceNsxtIPProtocolNsService(),
			"nsxt_ns_group":                          resourceNsxtNsGroup(),
			"nsxt_firewall_section":                  resourceNsxtFirewallSection(),
			"nsxt_nat_rule":                          resourceNsxtNatRule(),
			"nsxt_ip_block":                          resourceNsxtIPBlock(),
			"nsxt_ip_block_subnet":                   resourceNsxtIPBlockSubnet(),
			"nsxt_ip_pool":                           resourceNsxtIPPool(),
			"nsxt_ip_set":                            resourceNsxtIPSet(),
			"nsxt_static_route":                      resourceNsxtStaticRoute(),
			"nsxt_vm_tags":                           resourceNsxtVMTags(),
			"nsxt_lb_icmp_monitor":                   resourceNsxtLbIcmpMonitor(),
			"nsxt_lb_tcp_monitor":                    resourceNsxtLbTCPMonitor(),
			"nsxt_lb_udp_monitor":                    resourceNsxtLbUDPMonitor(),
			"nsxt_lb_http_monitor":                   resourceNsxtLbHTTPMonitor(),
			"nsxt_lb_https_monitor":                  resourceNsxtLbHTTPSMonitor(),
			"nsxt_lb_passive_monitor":                resourceNsxtLbPassiveMonitor(),
			"nsxt_lb_pool":                           resourceNsxtLbPool(),
<<<<<<< HEAD
			"nsxt_lb_cookie_persistence_profile":     resourceNsxtLbCookiePersistenceProfile(),
=======
			"nsxt_lb_client_ssl_profile":             resourceNsxtLbClientSslProfile(),
			"nsxt_lb_server_ssl_profile":             resourceNsxtLbServerSslProfile(),
>>>>>>> 8283da9b
		},

		ConfigureFunc: providerConfigure,
	}
}

func providerConnectivityCheck(nsxClient *nsxt.APIClient) error {
	// Connectivity check - get a random object to check connectivity and credentials
	// TODO(asarfaty): Use a list command which returns the full body, when the go vendor has one.
	_, httpResponse, err := nsxClient.ServicesApi.ReadLoadBalancerPool(nsxClient.Context, "Dummy")
	if err != nil {
		if httpResponse == nil || (httpResponse.StatusCode == 401 || httpResponse.StatusCode == 403) {
			return fmt.Errorf("NSXT provider connectivity check failed: %s", err)
		}
	}
	return nil
}

func providerConfigure(d *schema.ResourceData) (interface{}, error) {
	clientAuthCertFile := d.Get("client_auth_cert_file").(string)
	clientAuthKeyFile := d.Get("client_auth_key_file").(string)

	needCreds := true
	if len(clientAuthCertFile) > 0 && len(clientAuthKeyFile) > 0 {
		needCreds = false
	}

	insecure := d.Get("allow_unverified_ssl").(bool)
	username := d.Get("username").(string)
	password := d.Get("password").(string)

	if needCreds {
		if username == "" {
			return nil, fmt.Errorf("username must be provided")
		}

		if password == "" {
			return nil, fmt.Errorf("password must be provided")
		}
	}

	host := d.Get("host").(string)

	if host == "" {
		return nil, fmt.Errorf("host must be provided")
	}

	caFile := d.Get("ca_file").(string)

	maxRetries := d.Get("max_retries").(int)
	retryMinDelay := d.Get("retry_min_delay").(int)
	retryMaxDelay := d.Get("retry_max_delay").(int)

	statuses := d.Get("retry_on_status_codes").([]interface{})
	if len(statuses) == 0 {
		// Set to the defaults if empty
		for _, val := range defaultRetryOnStatusCodes {
			statuses = append(statuses, val)
		}
	}
	retryStatuses := make([]int, 0, len(statuses))
	for _, s := range statuses {
		retryStatuses = append(retryStatuses, s.(int))
	}

	retriesConfig := nsxt.ClientRetriesConfiguration{
		MaxRetries:      maxRetries,
		RetryMinDelay:   retryMinDelay,
		RetryMaxDelay:   retryMaxDelay,
		RetryOnStatuses: retryStatuses,
	}

	cfg := nsxt.Configuration{
		BasePath:             "/api/v1",
		Host:                 host,
		Scheme:               "https",
		UserAgent:            "terraform-provider-nsxt/1.0",
		UserName:             username,
		Password:             password,
		ClientAuthCertFile:   clientAuthCertFile,
		ClientAuthKeyFile:    clientAuthKeyFile,
		CAFile:               caFile,
		Insecure:             insecure,
		RetriesConfiguration: retriesConfig,
	}

	nsxClient, err := nsxt.NewAPIClient(&cfg)
	if err != nil {
		return nil, err
	}
	// Check provider connectivity
	err = providerConnectivityCheck(nsxClient)
	if err != nil {
		return nil, err
	}

	return nsxClient, nil
}<|MERGE_RESOLUTION|>--- conflicted
+++ resolved
@@ -126,12 +126,9 @@
 			"nsxt_lb_https_monitor":                  resourceNsxtLbHTTPSMonitor(),
 			"nsxt_lb_passive_monitor":                resourceNsxtLbPassiveMonitor(),
 			"nsxt_lb_pool":                           resourceNsxtLbPool(),
-<<<<<<< HEAD
 			"nsxt_lb_cookie_persistence_profile":     resourceNsxtLbCookiePersistenceProfile(),
-=======
 			"nsxt_lb_client_ssl_profile":             resourceNsxtLbClientSslProfile(),
 			"nsxt_lb_server_ssl_profile":             resourceNsxtLbServerSslProfile(),
->>>>>>> 8283da9b
 		},
 
 		ConfigureFunc: providerConfigure,
