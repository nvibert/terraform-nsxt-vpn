/* Copyright © 2019 VMware, Inc. All Rights Reserved.
   SPDX-License-Identifier: MPL-2.0 */

package nsxt

import (
	"fmt"
	"github.com/hashicorp/terraform-plugin-sdk/helper/schema"
	"github.com/hashicorp/terraform-plugin-sdk/helper/validation"
	"github.com/vmware/vsphere-automation-sdk-go/services/nsxt/infra/sites/enforcement_points/edge_clusters"
	"github.com/vmware/vsphere-automation-sdk-go/services/nsxt/model"
	"strconv"
	"strings"
)

func dataSourceNsxtPolicyEdgeNode() *schema.Resource {
	return &schema.Resource{
		Read: dataSourceNsxtPolicyEdgeNodeRead,

		Schema: map[string]*schema.Schema{
			"edge_cluster_path": getPolicyPathSchema(true, false, "Edge cluster Path"),
			"member_index": {
				Type:         schema.TypeInt,
				Description:  "Index of this node within edge cluster",
				Optional:     true,
				ValidateFunc: validation.IntAtLeast(0),
			},
			"id":           getDataSourceIDSchema(),
			"display_name": getDataSourceDisplayNameSchema(),
			"description":  getDataSourceDescriptionSchema(),
			"path":         getPathSchema(),
		},
	}
}

func dataSourceNsxtPolicyEdgeNodeRead(d *schema.ResourceData, m interface{}) error {
	// Read an edge node by name or id
	edgeClusterPath := d.Get("edge_cluster_path").(string)
	// Note - according to the documentation GetOkExists should be used
	// for bool types, but in this case it works and GetOk doesn't
<<<<<<< HEAD
	memberIndex, memberIndexSet := d.GetOk("member_index")
=======
	memberIndex, memberIndexSet := d.GetOkExists("member_index")
>>>>>>> aa5b2c9a

	if isPolicyGlobalManager(m) {
		query := make(map[string]string)
		query["parent_path"] = edgeClusterPath
		if memberIndexSet {
			query["member_index"] = strconv.Itoa(memberIndex.(int))
		}
		_, err := policyDataSourceResourceReadWithValidation(d, getPolicyConnector(m), "PolicyEdgeNode", query, false)
		if err != nil {
			return err
		}
		return nil
	}

	// Local manager
	connector := getPolicyConnector(m)
	client := edge_clusters.NewDefaultEdgeNodesClient(connector)
	var obj model.PolicyEdgeNode
	edgeClusterID := getPolicyIDFromPath(edgeClusterPath)
	objID := d.Get("id").(string)
<<<<<<< HEAD
=======

>>>>>>> aa5b2c9a
	if objID != "" {
		// Get by id
		objGet, err := client.Get(defaultSite, getPolicyEnforcementPoint(m), edgeClusterID, objID)

		if err != nil {
			return handleDataSourceReadError(d, "Edge Node", objID, err)
		}
		obj = objGet
	} else {
		// Get by full name/prefix
		name, nameSet := d.GetOk("display_name")
		objName := name.(string)
		objMemberIndex := int64(memberIndex.(int))
		includeMarkForDeleteObjectsParam := false
		objList, err := client.List(defaultSite, getPolicyEnforcementPoint(m), edgeClusterID, nil, &includeMarkForDeleteObjectsParam, nil, nil, nil, nil)
		if err != nil {
			return handleListError("Edge Node", err)
		}
		// go over the list to find the correct one (prefer a perfect match. If not - prefix match)
		var perfectMatch []model.PolicyEdgeNode
		var prefixMatch []model.PolicyEdgeNode
		for _, objInList := range objList.Results {
			indexMatch := true
			if memberIndexSet && objMemberIndex != *objInList.MemberIndex {
				indexMatch = false
			}
			if nameSet && strings.HasPrefix(*objInList.DisplayName, objName) && indexMatch {
				prefixMatch = append(prefixMatch, objInList)
			}
			if nameSet && *objInList.DisplayName == objName && indexMatch {
				perfectMatch = append(perfectMatch, objInList)
			}
			if !nameSet && indexMatch {
				perfectMatch = append(perfectMatch, objInList)
			}
		}

		if len(perfectMatch) > 0 {
			if len(perfectMatch) > 1 {
				return fmt.Errorf("Found multiple edge nodes with name '%s' and index %d", objName, memberIndex)
			}
			obj = perfectMatch[0]
		} else if len(prefixMatch) > 0 {
			if len(prefixMatch) > 1 {
				return fmt.Errorf("Found multiple edge nodes with name starting with '%s' and index %d", objName, memberIndex)
			}
			obj = prefixMatch[0]
		} else {
			return fmt.Errorf("edge node '%s' was not found and %d", objName, memberIndex)
		}
	}

	d.SetId(*obj.Id)
	d.Set("display_name", obj.DisplayName)
	d.Set("description", obj.Description)
	d.Set("path", obj.Path)
	return nil
}<|MERGE_RESOLUTION|>--- conflicted
+++ resolved
@@ -38,11 +38,8 @@
 	edgeClusterPath := d.Get("edge_cluster_path").(string)
 	// Note - according to the documentation GetOkExists should be used
 	// for bool types, but in this case it works and GetOk doesn't
-<<<<<<< HEAD
+
 	memberIndex, memberIndexSet := d.GetOk("member_index")
-=======
-	memberIndex, memberIndexSet := d.GetOkExists("member_index")
->>>>>>> aa5b2c9a
 
 	if isPolicyGlobalManager(m) {
 		query := make(map[string]string)
@@ -63,10 +60,7 @@
 	var obj model.PolicyEdgeNode
 	edgeClusterID := getPolicyIDFromPath(edgeClusterPath)
 	objID := d.Get("id").(string)
-<<<<<<< HEAD
-=======
 
->>>>>>> aa5b2c9a
 	if objID != "" {
 		// Get by id
 		objGet, err := client.Get(defaultSite, getPolicyEnforcementPoint(m), edgeClusterID, objID)
