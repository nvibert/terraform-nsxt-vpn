package nsxt

import (
	"fmt"
	"github.com/hashicorp/terraform-plugin-sdk/helper/schema"
	"github.com/hashicorp/terraform-plugin-sdk/helper/validation"
	"github.com/vmware/vsphere-automation-sdk-go/services/nsxt/model"
	"strings"
)

var defaultDomain = "default"
var defaultSite = "default"
var securityPolicyCategoryValues = []string{"Ethernet", "Emergency", "Infrastructure", "Environment", "Application"}
var securityPolicyDirectionValues = []string{model.Rule_DIRECTION_IN, model.Rule_DIRECTION_OUT, model.Rule_DIRECTION_IN_OUT}
var securityPolicyIPProtocolValues = []string{model.Rule_IP_PROTOCOL_IPV4, model.Rule_IP_PROTOCOL_IPV6, model.Rule_IP_PROTOCOL_IPV4_IPV6}
var securityPolicyActionValues = []string{model.Rule_ACTION_ALLOW, model.Rule_ACTION_DROP, model.Rule_ACTION_REJECT}
var gatewayPolicyCategoryValues = []string{"Emergency", "SystemRules", "SharedPreRules", "LocalGatewayRules", "AutoServiceRules", "Default"}
var policyFailOverModeValues = []string{model.Tier1_FAILOVER_MODE_PREEMPTIVE, model.Tier1_FAILOVER_MODE_NON_PREEMPTIVE}
var failOverModeDefaultPolicyT0Value = model.Tier0_FAILOVER_MODE_NON_PREEMPTIVE
var defaultPolicyLocaleServiceID = "default"

func getNsxIDSchema() *schema.Schema {
	return &schema.Schema{
		Type:        schema.TypeString,
		Description: "NSX ID for this resource",
		Optional:    true,
		Computed:    true,
		ForceNew:    true,
	}
}

func getPathSchema() *schema.Schema {
	return &schema.Schema{
		Type:        schema.TypeString,
		Description: "Policy path for this resource",
		Computed:    true,
	}
}

func getDisplayNameSchema() *schema.Schema {
	return &schema.Schema{
		Type:        schema.TypeString,
		Description: "Display name for this resource",
		Required:    true,
	}
}

func getOptionalDisplayNameSchema() *schema.Schema {
	return &schema.Schema{
		Type:        schema.TypeString,
		Description: "Display name for this resource",
		Optional:    true,
	}
}

func getDescriptionSchema() *schema.Schema {
	return &schema.Schema{
		Type:        schema.TypeString,
		Description: "Description for this resource",
		Optional:    true,
	}
}

func getDataSourceStringSchema(description string) *schema.Schema {
	return &schema.Schema{
		Type:        schema.TypeString,
		Description: description,
		Optional:    true,
		Computed:    true,
	}
}

func getDomainNameSchema() *schema.Schema {
	return &schema.Schema{
		Type:        schema.TypeString,
		Description: "The domain name to use for resources. If not specified 'default' is used",
		Optional:    true,
		Default:     defaultDomain,
		ForceNew:    true,
	}
}

func getPolicyGatewayPathSchema() *schema.Schema {
	return &schema.Schema{
		Type:         schema.TypeString,
		Description:  "The NSX-T Policy path to the Tier0 or Tier1 Gateway for this resource",
		Required:     true,
		ValidateFunc: validatePolicyPath(),
		ForceNew:     true,
	}
}

func getSecurityPolicyAndGatewayRulesSchema(scopeRequired bool) *schema.Schema {
	return &schema.Schema{
		Type:        schema.TypeList,
		Description: "List of rules in the section",
		Optional:    true,
		MaxItems:    1000,
		Elem: &schema.Resource{
			Schema: map[string]*schema.Schema{
				"display_name": getDisplayNameSchema(),
				"description":  getDescriptionSchema(),
				"revision":     getRevisionSchema(),
				"sequence_number": {
					Type:        schema.TypeInt,
					Description: "Sequence number of the this rule",
					Computed:    true,
				},
				"destination_groups": {
					Type:        schema.TypeSet,
					Description: "List of destination groups",
					Elem: &schema.Schema{
						Type:         schema.TypeString,
						ValidateFunc: validatePolicyPath(),
					},
					Optional: true,
				},
				"destinations_excluded": {
					Type:        schema.TypeBool,
					Description: "Negation of destination groups",
					Optional:    true,
					Default:     false,
				},
				"direction": {
					Type:         schema.TypeString,
					Description:  "Traffic direction",
					Optional:     true,
					ValidateFunc: validation.StringInSlice(securityPolicyDirectionValues, false),
					Default:      model.Rule_DIRECTION_IN_OUT,
				},
				"disabled": {
					Type:        schema.TypeBool,
					Description: "Flag to disable the rule",
					Optional:    true,
					Default:     false,
				},
				"ip_version": {
					Type:         schema.TypeString,
					Description:  "IP version",
					Optional:     true,
					ValidateFunc: validation.StringInSlice(securityPolicyIPProtocolValues, false),
					Default:      model.Rule_IP_PROTOCOL_IPV4_IPV6,
				},
				"logged": {
					Type:        schema.TypeBool,
					Description: "Flag to enable packet logging",
					Optional:    true,
					Default:     false,
				},
				"notes": {
					Type:        schema.TypeString,
					Description: "Text for additional notes on changes",
					Optional:    true,
				},
				"profiles": {
					Type:        schema.TypeSet,
					Description: "List of profiles",
					Elem: &schema.Schema{
						Type:         schema.TypeString,
						ValidateFunc: validatePolicyPath(),
					},
					Optional: true,
				},
				"rule_id": {
					Type:        schema.TypeInt,
					Description: "Unique positive number that is assigned by the system and is useful for debugging",
					Computed:    true,
				},
				"scope": {
					Type:        schema.TypeSet,
					Description: "List of policy paths where the rule is applied",
					Elem: &schema.Schema{
						Type:         schema.TypeString,
						ValidateFunc: validatePolicyPath(),
					},
					Optional: !scopeRequired,
					Required: scopeRequired,
				},
				"services": {
					Type:        schema.TypeSet,
					Description: "List of services to match",
					Elem: &schema.Schema{
						Type:         schema.TypeString,
						ValidateFunc: validatePolicyPath(),
					},
					Optional: true,
				},
				"source_groups": {
					Type:        schema.TypeSet,
					Description: "List of source groups",
					Elem: &schema.Schema{
						Type:         schema.TypeString,
						ValidateFunc: validatePolicyPath(),
					},
					Optional: true,
				},
				"sources_excluded": {
					Type:        schema.TypeBool,
					Description: "Negation of source groups",
					Optional:    true,
					Default:     false,
				},
				"tag": getTagsSchema(),
				"log_label": {
					Type:        schema.TypeString,
					Description: "Additional information (string) which will be propagated to the rule syslog",
					Optional:    true,
				},
				"action": {
					Type:         schema.TypeString,
					Description:  "Action",
					Optional:     true,
					ValidateFunc: validation.StringInSlice(securityPolicyActionValues, false),
					Default:      model.Rule_ACTION_ALLOW,
				},
			},
		},
	}
}

func getPolicyGatewayPolicySchema() map[string]*schema.Schema {
	secPolicy := getPolicySecurityPolicySchema()
	// GW Policies don't support scope
	delete(secPolicy, "scope")
	secPolicy["category"].ValidateFunc = validation.StringInSlice(gatewayPolicyCategoryValues, false)
	// GW Policy rules require scope to be set
	secPolicy["rule"] = getSecurityPolicyAndGatewayRulesSchema(true)
	return secPolicy
}

func getPolicySecurityPolicySchema() map[string]*schema.Schema {
	return map[string]*schema.Schema{
		"nsx_id":       getNsxIDSchema(),
		"path":         getPathSchema(),
		"display_name": getDisplayNameSchema(),
		"description":  getDescriptionSchema(),
		"revision":     getRevisionSchema(),
		"tag":          getTagsSchema(),
		"domain":       getDomainNameSchema(),
		"category": {
			Type:         schema.TypeString,
			Description:  "Category",
			ValidateFunc: validation.StringInSlice(securityPolicyCategoryValues, false),
			Required:     true,
			ForceNew:     true,
		},
		"comments": {
			Type:        schema.TypeString,
			Description: "Comments for security policy lock/unlock",
			Optional:    true,
		},
		"locked": {
			Type:        schema.TypeBool,
			Description: "Indicates whether a security policy should be locked. If locked by a user, no other user would be able to modify this policy",
			Optional:    true,
			Default:     false,
		},
		"scope": {
			Type:        schema.TypeSet,
			Description: "The list of group paths where the rules in this policy will get applied",
			Optional:    true,
			Elem: &schema.Schema{
				Type:         schema.TypeString,
				ValidateFunc: validatePolicyPath(),
			},
		},
		// TODO - verify this is relevant not only across domains
		"sequence_number": {
			Type:        schema.TypeInt,
			Description: "This field is used to resolve conflicts between security policies across domains",
			Optional:    true,
			Default:     0,
		},
		"stateful": {
			Type:        schema.TypeBool,
			Description: "When it is stateful, the state of the network connects are tracked and a stateful packet inspection is performed",
			Optional:    true,
			Default:     true,
		},
		"tcp_strict": {
			Type:        schema.TypeBool,
			Description: "Ensures that a 3 way TCP handshake is done before the data packets are sent",
			Optional:    true,
			Computed:    true,
		},
		"rule": getSecurityPolicyAndGatewayRulesSchema(false),
	}
}

func setPolicyRulesInSchema(d *schema.ResourceData, rules []model.Rule) error {
	var rulesList []map[string]interface{}
	for _, rule := range rules {
		elem := make(map[string]interface{})
		elem["display_name"] = rule.DisplayName
		elem["description"] = rule.Description
		elem["notes"] = rule.Notes
		elem["logged"] = rule.Logged
		elem["log_label"] = rule.Tag
		elem["action"] = rule.Action
		elem["destinations_excluded"] = rule.DestinationsExcluded
		elem["sources_excluded"] = rule.SourcesExcluded
		elem["ip_version"] = rule.IpProtocol
		elem["direction"] = rule.Direction
		elem["disabled"] = rule.Disabled
		elem["revision"] = rule.Revision
		setPathListInMap(elem, "source_groups", rule.SourceGroups)
		setPathListInMap(elem, "destination_groups", rule.DestinationGroups)
		setPathListInMap(elem, "profiles", rule.Profiles)
		setPathListInMap(elem, "services", rule.Services)
		setPathListInMap(elem, "scope", rule.Scope)
		elem["sequence_number"] = rule.SequenceNumber

		var tagList []map[string]string
		for _, tag := range rule.Tags {
			tags := make(map[string]string)
			tags["scope"] = *tag.Scope
			tags["tag"] = *tag.Tag
			tagList = append(tagList, tags)
		}
		elem["tag"] = tagList

		rulesList = append(rulesList, elem)
	}

	return d.Set("rule", rulesList)
}

func getPolicyRulesFromSchema(d *schema.ResourceData) []model.Rule {
	rules := d.Get("rule").([]interface{})
	var ruleList []model.Rule
	seq := 0
	for _, rule := range rules {
		data := rule.(map[string]interface{})
		displayName := data["display_name"].(string)
		description := data["description"].(string)
		action := data["action"].(string)
		logged := data["logged"].(bool)
		tag := data["log_label"].(string)
		disabled := data["disabled"].(bool)
		sourcesExcluded := data["sources_excluded"].(bool)
		destinationsExcluded := data["destinations_excluded"].(bool)
		ipProtocol := data["ip_version"].(string)
		direction := data["direction"].(string)
		notes := data["notes"].(string)
		sequenceNumber := int64(seq)

		var tagStructs []model.Tag
		if data["tag"] != nil {
			tags := data["tag"].(*schema.Set).List()
			for _, tag := range tags {
				data := tag.(map[string]interface{})
				tagScope := data["scope"].(string)
				tagTag := data["tag"].(string)
				elem := model.Tag{
					Scope: &tagScope,
					Tag:   &tagTag}

				tagStructs = append(tagStructs, elem)
			}
		}

		// Use a different random Id each time, otherwise Update requires revision
		// to be set for existing rules, and NOT be set for new rules
		id := newUUID()

		elem := model.Rule{
			Id:                   &id,
			DisplayName:          &displayName,
			Notes:                &notes,
			Description:          &description,
			Action:               &action,
			Logged:               &logged,
			Tag:                  &tag,
			Tags:                 tagStructs,
			Disabled:             &disabled,
			SourcesExcluded:      &sourcesExcluded,
			DestinationsExcluded: &destinationsExcluded,
			IpProtocol:           &ipProtocol,
			Direction:            &direction,
			SourceGroups:         getPathListFromMap(data, "source_groups"),
			DestinationGroups:    getPathListFromMap(data, "destination_groups"),
			Services:             getPathListFromMap(data, "services"),
			Scope:                getPathListFromMap(data, "scope"),
			Profiles:             getPathListFromMap(data, "profiles"),
			SequenceNumber:       &sequenceNumber,
		}
		ruleList = append(ruleList, elem)
		seq = seq + 1
	}

	return ruleList
}

func getDataSourceDisplayNameSchema() *schema.Schema {
	return getDataSourceStringSchema("Display name of this resource")
}

func getDataSourceDescriptionSchema() *schema.Schema {
	return getDataSourceStringSchema("Description for this resource")
}

func getDataSourceIDSchema() *schema.Schema {
	return getDataSourceStringSchema("Unique ID of this resource")
}

func parseGatewayPolicyPath(gwPath string) (bool, string) {
	// sample path looks like "/infra/tier-0s/mytier0gw"
	isT0 := true
	segs := strings.Split(gwPath, "/")
	if segs[len(segs)-2] != "tier-0s" {
		isT0 = false
	}
	return isT0, segs[len(segs)-1]
}

func getPolicyPathSchema(isRequired bool, forceNew bool, description string) *schema.Schema {
	return &schema.Schema{
		Type:         schema.TypeString,
		Description:  description,
		Optional:     !isRequired,
		Required:     isRequired,
		ForceNew:     forceNew,
		ValidateFunc: validatePolicyPath(),
	}
}

func getElemPolicyPathSchema() *schema.Schema {
	return &schema.Schema{
		Type:         schema.TypeString,
		ValidateFunc: validatePolicyPath(),
	}
}

func getAllocationRangeListSchema(required bool, description string) *schema.Schema {
	return &schema.Schema{
		Type:        schema.TypeList,
		Description: description,
		Required:    required,
		Optional:    !required,
		Elem: &schema.Resource{
			Schema: map[string]*schema.Schema{
				"start": {
					Type:         schema.TypeString,
					Description:  "The start IP Address for the range",
					Required:     true,
					ValidateFunc: validateSingleIP(),
				},
				"end": {
					Type:         schema.TypeString,
					Description:  "The end IP Address for the range",
					Required:     true,
					ValidateFunc: validateSingleIP(),
				},
			},
		},
	}
}

func globalManagerOnlyError() error {
	return fmt.Errorf("This configuration is only supported with NSX Global Manager. To mark your endpoint as Global Manager, please set 'global_manager' flag to 'true' in the provider.")
}

func attributeRequiredGlobalManagerError(attribute string, resource string) error {
	return fmt.Errorf("%s requires %s configuration for NSX Global Manager.", resource, attribute)
}

func buildQueryStringFromMap(query map[string]string) string {
	if query == nil {
		return ""
	}
	keyValues := make([]string, 0, len(query))
	for key, value := range query {
		if strings.Contains(value, "/") {
<<<<<<< HEAD
			value = strings.ReplaceAll(value, "/", "\\/")
=======
			value = strings.Replace(value, "/", "\\/", -1)
>>>>>>> aa5b2c9a
		}
		keyValue := strings.Join([]string{key, value}, ":")
		keyValues = append(keyValues, keyValue)
	}
	return strings.Join(keyValues, " AND ")
}<|MERGE_RESOLUTION|>--- conflicted
+++ resolved
@@ -471,11 +471,7 @@
 	keyValues := make([]string, 0, len(query))
 	for key, value := range query {
 		if strings.Contains(value, "/") {
-<<<<<<< HEAD
-			value = strings.ReplaceAll(value, "/", "\\/")
-=======
 			value = strings.Replace(value, "/", "\\/", -1)
->>>>>>> aa5b2c9a
 		}
 		keyValue := strings.Join([]string{key, value}, ":")
 		keyValues = append(keyValues, keyValue)
